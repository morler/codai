--- conflicted
+++ resolved
@@ -7,158 +7,124 @@
   $CHANGES
   **Full Changelog**: https://github.com/$OWNER/$REPOSITORY/compare/$PREVIOUS_TAG...v$RESOLVED_VERSION
 categories:
-  - title: 🚀 Features
-    labels:
-      - feature
-      - feat
-  - title: ♻️ Enhancement
-    labels:
-      - enhancement
-      - refactor
-  - title: 🐛 Bug Fixes
-    labels:
-      - fix
-      - bug
-  - title: 👷 CI
-    labels:
-<<<<<<< HEAD
-      - ci
-      - ci-cd
-      - devops
-  - title: ⚠️ Breaking Changes
-=======
-      - ci       
-  - title: ♻️ Changes
->>>>>>> 7831afb1
-    labels:
-      - breaking-changes
-      - major
-  - title: ⛔️ Deprecated
-    labels:
-      - deprecated
-  - title: 🗑 Removed
-    labels:
-      - removed
-  - title: 🔐 Security
-    labels:
-      - security
-  - title: 🎨 Style & Formatting
-    labels:
-      - style
-  - title: 🧪 Test
-    labels:
-      - test
-  - title: 📄 Documentation
-    labels:
-      - docs
-      - documentation
-  - title: 🧩 Dependency Updates
-    labels:
-      - deps
-      - build
-      - dependencies
-  - title: 🧰 Maintenance
-    label: 'chore'
-  - title: 🧺 Miscellaneous #Everything except ABAP
-    label: misc
-  - title: 🚩 Other changes
+- title: 🚀 Features
+  labels:
+  - feature
+  - feat
+- title: ♻️ Enhancement
+  labels:
+  - enhancement
+  - refactor
+- title: 🐛 Bug Fixes
+  labels:
+  - fix
+  - bug
+- title: 👷 CI
+  labels:
+  - ci
+  - ci-cd
+  - devops
+- title: ⚠️ Breaking Changes
+  labels:
+  - breaking-changes
+  - major
+- title: ⛔️ Deprecated
+  labels:
+  - deprecated
+- title: 🗑 Removed
+  labels:
+  - removed
+- title: 🔐 Security
+  labels:
+  - security
+- title: 🎨 Style & Formatting
+  labels:
+  - style
+- title: 🧪 Test
+  labels:
+  - test
+- title: 📄 Documentation
+  labels:
+  - docs
+  - documentation
+- title: 🧩 Dependency Updates
+  labels:
+  - deps
+  - build
+  - dependencies
+- title: 🧰 Maintenance
+  label: 'chore'
+- title: 🧺 Miscellaneous #Everything except ABAP
+  label: misc
+- title: 🚩 Other changes
 
-<<<<<<< HEAD
-=======
-# Using regex for defining rules
->>>>>>> 7831afb1
 autolabeler:
-  - label: 'chore'
-    branch:
-      - '/^(chore)(\([a-z ]+\))?\/.+/'
-    title:
-      - '/^(chore)(\([a-z ]+\))?: .+/'
-  - label: 'enhancement'
-    branch:
-<<<<<<< HEAD
-      - '/^(refactor)(\([a-z ]+\))?\/.+/'
-    title:
-      - '/^(refactor)(\([a-z ]+\))?: .+/'
-  - label: 'documentation'
-=======
-      - '/(refactor)\/.*/'    
-  - label: 'docs'
->>>>>>> 7831afb1
-    branch:
-      - '/^(docs)(\([a-z ]+\))?\/.+/'
-    title:
-      - '/^(docs)(\([a-z ]+\))?: .+/'
-  - label: 'ci-cd'
-    branch:
-<<<<<<< HEAD
-      - '/^(ci)(\([a-z ]+\))?\/.+/'
-    title:
-      - '/^(ci)(\([a-z ]+\))?: .+/'
-  - label: 'test'
-    branch:
-      - '/^(test)(\([a-z ]+\))?\/.+/'
-    title:
-      - '/^(test)(\([a-z ]+\))?: .+/'
-  - label: 'bug'
-    branch:
-      - '/^(fix)(\([a-z ]+\))?\/.+/'
-    title:
-      - '/^(fix)(\([a-z ]+\))?: .+/'
-  - label: 'style'
-    branch:
-      - '/^(style)(\([a-z ]+\))?\/.+/'
-    title:
-      - '/^(style)(\([a-z ]+\))?: .+/'
-=======
-      - '/(ci)\/.*/'  
-  - label: 'test'
-    branch:
-      - '/(test)\/.*/'    
-  - label: 'bug'
-    branch:
-      - '/(fix)\/.*/'  
->>>>>>> 7831afb1
-  - label: 'feature'
-    branch:
-      - '/^(feat)(\([a-z ]+\))?\/.+/'
-    title:
-      - '/^(feat)(\([a-z ]+\))?: .+/'
-  - label: 'minor'
-    branch:
-<<<<<<< HEAD
-      - '/^(feat)(\([a-z ]+\))?\/.+/'
-    title:
-      - '/^(feat)(\([a-z ]+\))?: .+/'
-  - label: 'patch'
-    branch:
-      - '/^(fix)(\([a-z ]+\))?\/.+/'
-      - '/^(ci)(\([a-z ]+\))?\/.+/'
-    title:
-      - '/^(fix)(\([a-z ]+\))?: .+/'
-      - '/^(ci)(\([a-z ]+\))?: .+/'
+- label: 'chore'
+  branch:
+  - '/^(chore)(\([a-z ]+\))?\/.+/'
+  title:
+  - '/^(chore)(\([a-z ]+\))?: .+/'
+- label: 'enhancement'
+  branch:
+  - '/^(refactor)(\([a-z ]+\))?\/.+/'
+  title:
+  - '/^(refactor)(\([a-z ]+\))?: .+/'
+- label: 'documentation'
+  branch:
+  - '/^(docs)(\([a-z ]+\))?\/.+/'
+  title:
+  - '/^(docs)(\([a-z ]+\))?: .+/'
+- label: 'ci-cd'
+  branch:
+  - '/^(ci)(\([a-z ]+\))?\/.+/'
+  title:
+  - '/^(ci)(\([a-z ]+\))?: .+/'
+- label: 'test'
+  branch:
+  - '/^(test)(\([a-z ]+\))?\/.+/'
+  title:
+  - '/^(test)(\([a-z ]+\))?: .+/'
+- label: 'bug'
+  branch:
+  - '/^(fix)(\([a-z ]+\))?\/.+/'
+  title:
+  - '/^(fix)(\([a-z ]+\))?: .+/'
+- label: 'style'
+  branch:
+  - '/^(style)(\([a-z ]+\))?\/.+/'
+  title:
+  - '/^(style)(\([a-z ]+\))?: .+/'
+- label: 'feature'
+  branch:
+  - '/^(feat)(\([a-z ]+\))?\/.+/'
+  title:
+  - '/^(feat)(\([a-z ]+\))?: .+/'
+- label: 'minor'
+  branch:
+  - '/^(feat)(\([a-z ]+\))?\/.+/'
+  title:
+  - '/^(feat)(\([a-z ]+\))?: .+/'
+- label: 'patch'
+  branch:
+  - '/^(fix)(\([a-z ]+\))?\/.+/'
+  - '/^(ci)(\([a-z ]+\))?\/.+/'
+  title:
+  - '/^(fix)(\([a-z ]+\))?: .+/'
+  - '/^(ci)(\([a-z ]+\))?: .+/'
 
-=======
-      - '/(feat)\/.*/'    
-  - label: 'patch'
-    branch:
-      - '/(fix)\/.*/'         
-    body:
-      - '/JIRA-[0-9]{1,4}/'
-      
->>>>>>> 7831afb1
 change-template: '- $TITLE @$AUTHOR (#$NUMBER)'
 change-title-escapes: '\<*_&' # You can add # and @ to disable mentions, and add ` to disable code blocks.
 version-resolver:
   major:
     labels:
-      - breaking-changes
+    - breaking-changes
   minor:
     labels:
-      - minor
+    - minor
   patch:
     labels:
-      - patch
+    - patch
   default: patch
 
 exclude-labels:
-  - skip-changelog+- skip-changelog