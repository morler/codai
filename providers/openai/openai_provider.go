package openai

import (
	"bufio"
	"bytes"
	"context"
	"encoding/json"
	"errors"
	"fmt"
	"github.com/meysamhadeli/codai/constants/lipgloss_color"
	"github.com/meysamhadeli/codai/providers/contracts"
	"github.com/meysamhadeli/codai/providers/models"
	"io"
	"io/ioutil"
	"net/http"
	"strings"
)

// OpenAIConfig implements the Provider interface for OpenAPI.
type OpenAIConfig struct {
	EmbeddingURL        string
	ChatCompletionURL   string
	EmbeddingModel      string
	ChatCompletionModel string
	Temperature         float32
	EncodingFormat      string
	ApiKey              string
	MaxTokens           int
	Threshold           float64
	TokenManagement     contracts.ITokenManagement
}

// NewOpenAIProvider initializes a new OpenAPIProvider.
func NewOpenAIProvider(config *OpenAIConfig) contracts.IAIProvider {
	return &OpenAIConfig{
		EmbeddingURL:        config.EmbeddingURL,
		ChatCompletionURL:   config.ChatCompletionURL,
		EmbeddingModel:      config.EmbeddingModel,
		ChatCompletionModel: config.ChatCompletionModel,
		Temperature:         config.Temperature,
		EncodingFormat:      config.EncodingFormat,
		MaxTokens:           config.MaxTokens,
		Threshold:           config.Threshold,
		ApiKey:              config.ApiKey,
		TokenManagement:     config.TokenManagement,
	}
}

func (openAIProvider *OpenAIConfig) EmbeddingRequest(ctx context.Context, prompt string) (*models.EmbeddingResponse, error) {

	// Count tokens for the user input and prompt
	totalChatTokens, err := openAIProvider.TokenManagement.CountTokens(prompt, openAIProvider.ChatCompletionModel)
	if err != nil {
		return nil, fmt.Errorf(lipgloss_color.Red.Render(fmt.Sprintf("%v", err)))
	}

	// Check if enough tokens are available
	if err := openAIProvider.TokenManagement.UseEmbeddingTokens(totalChatTokens); err != nil {
		return nil, fmt.Errorf(lipgloss_color.Red.Render(fmt.Sprintf("Error: %v", err)))
	}

	// Create the request payload
	requestBody := models.EmbeddingRequest{
		Input:          prompt,
		Model:          openAIProvider.EmbeddingModel,
		EncodingFormat: openAIProvider.EncodingFormat,
	}

	// Convert the request payload to JSON
	jsonData, err := json.Marshal(requestBody)
	if err != nil {
		return nil, fmt.Errorf("error encoding JSON: %v", err)
	}

	// Create a new HTTP POST request
	req, err := http.NewRequestWithContext(ctx, "POST", openAIProvider.EmbeddingURL, bytes.NewBuffer(jsonData))
	if err != nil {
		return nil, fmt.Errorf("error creating request: %v", err)
	}

	// Set required headers
	req.Header.Set("Content-Type", "application/json")
	req.Header.Set("api-key", openAIProvider.ApiKey)

	// Make the HTTP request
	client := &http.Client{}
	resp, err := client.Do(req)
	if err != nil {
		// Check if the context was canceled
		if errors.Is(ctx.Err(), context.Canceled) {
			return nil, fmt.Errorf("request canceled: %v", err)
		}
		return nil, fmt.Errorf("error sending request: %v", err)
	}
	defer resp.Body.Close()

	// Read the response body
	body, err := ioutil.ReadAll(resp.Body)
	if err != nil {
		return nil, fmt.Errorf("error reading response: %v", err)
	}

	// Check for non-200 status codes
	if resp.StatusCode != http.StatusOK {
		return nil, fmt.Errorf("API request failed with status %d: %s", resp.StatusCode, string(body))
	}

	// Unmarshal the response JSON into the struct
	var embeddingResponse models.EmbeddingResponse
	err = json.Unmarshal(body, &embeddingResponse)
	if err != nil {
		return nil, fmt.Errorf("error decoding JSON response: %v", err)
	}

	// Return the parsed response
	return &embeddingResponse, nil
}

func (openAIProvider *OpenAIConfig) ChatCompletionRequest(ctx context.Context, userInput string, prompt string) <-chan models.StreamResponse {
	responseChan := make(chan models.StreamResponse)
<<<<<<< HEAD

	go func() {
		defer close(responseChan)

		// Count tokens for the user input and prompt
		totalChatTokens, err := openAIProvider.TokenManagement.CountTokens(fmt.Sprintf("%s%s", prompt, userInput), openAIProvider.ChatCompletionModel)
		if err != nil {
			responseChan <- models.StreamResponse{Err: fmt.Errorf("error counting tokens: %v", err)}
=======

	go func() {
		defer close(responseChan)

		// Count tokens for the user input and prompt
		totalChatTokens, err := openAIProvider.TokenManagement.CountTokens(fmt.Sprintf("%s%s", prompt, userInput), openAIProvider.ChatCompletionModel)
		if err != nil {
			responseChan <- models.StreamResponse{Err: fmt.Errorf("error counting tokens: %v", err)}
			return
		}

		// Use tokens
		if err := openAIProvider.TokenManagement.UseTokens(totalChatTokens); err != nil {
			responseChan <- models.StreamResponse{Err: fmt.Errorf("error using tokens: %v", err)}
>>>>>>> 7831afb1
			return
		}

		// Prepare the request body
		reqBody := models.ChatCompletionRequest{
			Model: openAIProvider.ChatCompletionModel,
			Messages: []models.Message{
				{Role: "system", Content: prompt},
				{Role: "user", Content: userInput},
			},
			Stream:      true,
			Temperature: &openAIProvider.Temperature,
		}

		jsonData, err := json.Marshal(reqBody)
		if err != nil {
			responseChan <- models.StreamResponse{Err: fmt.Errorf("error marshalling request body: %v", err)}
			return
		}

		// Create a new HTTP request
		req, err := http.NewRequestWithContext(ctx, "POST", openAIProvider.ChatCompletionURL, bytes.NewBuffer(jsonData))
		if err != nil {
			responseChan <- models.StreamResponse{Err: fmt.Errorf("error creating request: %v", err)}
			return
		}

		req.Header.Set("Content-Type", "application/json")
		req.Header.Set("api-key", openAIProvider.ApiKey)

		client := &http.Client{}
		resp, err := client.Do(req)
		if err != nil {
			if errors.Is(ctx.Err(), context.Canceled) {
				responseChan <- models.StreamResponse{Err: fmt.Errorf("request canceled: %v", err)}
				return
			}
			responseChan <- models.StreamResponse{Err: fmt.Errorf("error sending request: %v", err)}
			return
		}
		defer resp.Body.Close()

		if resp.StatusCode != http.StatusOK {
			responseChan <- models.StreamResponse{Err: fmt.Errorf("API request failed with status: %d", resp.StatusCode)}
			return
		}

		reader := bufio.NewReader(resp.Body)
		var markdownBuffer strings.Builder // Buffer to accumulate content until newline

		// Stream processing
		for {
			line, err := reader.ReadString('\n')
			if err != nil {
				if err == io.EOF {
					break
				}
				responseChan <- models.StreamResponse{Err: fmt.Errorf("error reading stream: %v", err)}
				return
			}

			if line == "data: [DONE]\n" {
				// Signal end of stream
<<<<<<< HEAD
				responseChan <- models.StreamResponse{Content: markdownBuffer.String()}
				responseChan <- models.StreamResponse{Done: true}

				// Use tokens
				if err := openAIProvider.TokenManagement.UseTokens(totalChatTokens); err != nil {
					responseChan <- models.StreamResponse{Err: fmt.Errorf("error using tokens: %v", err)}
					return
				}

=======
				responseChan <- models.StreamResponse{Done: true}
>>>>>>> 7831afb1
				break
			}

			if strings.HasPrefix(line, "data: ") {
				jsonPart := strings.TrimPrefix(line, "data: ")
				var response models.ChatCompletionResponse
				if err := json.Unmarshal([]byte(jsonPart), &response); err != nil {
					responseChan <- models.StreamResponse{Err: fmt.Errorf("error unmarshalling chunk: %v", err)}
					return
				}

				if len(response.Choices) > 0 {
					content := response.Choices[0].Delta.Content
					markdownBuffer.WriteString(content)

					// Send chunk if it contains a newline, and then reset the buffer
					if strings.Contains(content, "\n") {
						responseChan <- models.StreamResponse{Content: markdownBuffer.String()}
						markdownBuffer.Reset()
					}
				}
			}
		}

		// Send any remaining content in the buffer
		if markdownBuffer.Len() > 0 {
			responseChan <- models.StreamResponse{Content: markdownBuffer.String()}
		}
	}()

	return responseChan
}<|MERGE_RESOLUTION|>--- conflicted
+++ resolved
@@ -118,7 +118,6 @@
 
 func (openAIProvider *OpenAIConfig) ChatCompletionRequest(ctx context.Context, userInput string, prompt string) <-chan models.StreamResponse {
 	responseChan := make(chan models.StreamResponse)
-<<<<<<< HEAD
 
 	go func() {
 		defer close(responseChan)
@@ -127,22 +126,6 @@
 		totalChatTokens, err := openAIProvider.TokenManagement.CountTokens(fmt.Sprintf("%s%s", prompt, userInput), openAIProvider.ChatCompletionModel)
 		if err != nil {
 			responseChan <- models.StreamResponse{Err: fmt.Errorf("error counting tokens: %v", err)}
-=======
-
-	go func() {
-		defer close(responseChan)
-
-		// Count tokens for the user input and prompt
-		totalChatTokens, err := openAIProvider.TokenManagement.CountTokens(fmt.Sprintf("%s%s", prompt, userInput), openAIProvider.ChatCompletionModel)
-		if err != nil {
-			responseChan <- models.StreamResponse{Err: fmt.Errorf("error counting tokens: %v", err)}
-			return
-		}
-
-		// Use tokens
-		if err := openAIProvider.TokenManagement.UseTokens(totalChatTokens); err != nil {
-			responseChan <- models.StreamResponse{Err: fmt.Errorf("error using tokens: %v", err)}
->>>>>>> 7831afb1
 			return
 		}
 
@@ -206,7 +189,6 @@
 
 			if line == "data: [DONE]\n" {
 				// Signal end of stream
-<<<<<<< HEAD
 				responseChan <- models.StreamResponse{Content: markdownBuffer.String()}
 				responseChan <- models.StreamResponse{Done: true}
 
@@ -215,10 +197,7 @@
 					responseChan <- models.StreamResponse{Err: fmt.Errorf("error using tokens: %v", err)}
 					return
 				}
-
-=======
-				responseChan <- models.StreamResponse{Done: true}
->>>>>>> 7831afb1
+				
 				break
 			}
 
